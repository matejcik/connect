# Builds
_old
build
<<<<<<< HEAD
npm
npm-node
=======
/npm
>>>>>>> eac718e4

# Dependency directory
node_modules
package-lock.json

# OSX
.DS_Store

# Editors
.idea
.vscode
*.sublime-project
*.sublime-workspace

# Logs
logs
*.log
.yarnclean<|MERGE_RESOLUTION|>--- conflicted
+++ resolved
@@ -1,12 +1,8 @@
 # Builds
 _old
 build
-<<<<<<< HEAD
-npm
+/npm
 npm-node
-=======
-/npm
->>>>>>> eac718e4
 
 # Dependency directory
 node_modules
