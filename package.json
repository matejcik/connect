{
  "name": "trezor-connect",
  "version": "7.0.0",
  "author": "Trezor <info@trezor.io>",
  "homepage": "https://github.com/trezor/connect",
  "description": "High-level javascript interface for Trezor hardware wallet.",
  "license": "SEE LICENSE IN LICENSE.md",
  "repository": {
    "type": "git",
    "url": "git://github.com/trezor/connect.git"
  },
  "bugs": {
    "url": "https://github.com/trezor/connect/issues"
  },
  "keywords": [
    "Trezor",
    "trezor-connect",
    "javascript"
  ],
  "main": "build/trezor-connect.js",
  "bin": {
    "bump": "./node_modules/version-bump-prompt/bin/bump"
  },
  "scripts": {
    "dev": "webpack-dev-server --config ./webpack/config.dev.babel.js --mode development",
    "build": "rm -rf build && webpack --config ./webpack/config.prod.babel.js --progress",
    "build:inline": "webpack --config ./webpack/config.inline.babel.js --progress",
    "build:npm": "rm -rf npm && babel-node ./scripts/build-npm.js && babel ./npm/lib --out-dir ./npm/lib",
    "build:npm-node": "rm -rf npm-node && yarn build:npm-node-workers && yarn build:npm-node-lib",
    "build:npm-node-lib": "babel-node ./scripts/build-npm-node.js && babel ./npm-node/lib --out-dir ./npm-node/lib",
    "build:npm-node-workers": "webpack --config ./webpack/config.node.babel.js --progress",
    "build:npm-node-bundle": "webpack --config ./webpack/config.node.bundle.babel.js --progress",
    "stats": "webpack --config ./webpack/config.prod.babel.js --json > build/stats.json",
    "test": "bash ./src/__tests__/run.sh",
    "flow": "flow check src/js",
    "flow-tests": "flow check src/__tests__",
    "eslint": "eslint src/js",
    "eslint-tests": "eslint src/__tests__",
    "eslint-tests-fix": "eslint --fix src/__tests__",
    "eslint-fix": "eslint --fix src/js",
    "bump": "bump --patch"
  },
  "devDependencies": {
    "@babel/cli": "^7.2.2",
    "@babel/core": "^7.2.2",
    "@babel/node": "^7.2.2",
    "@babel/plugin-proposal-class-properties": "^7.3.0",
    "@babel/plugin-proposal-object-rest-spread": "^7.3.2",
    "@babel/plugin-transform-runtime": "^7.2.0",
    "@babel/preset-env": "^7.3.1",
    "@babel/preset-flow": "^7.0.0",
    "@babel/runtime": "^7.3.1",
    "babel-collect-imports": "https://github.com/szymonlesisz/babel-collect-imports",
    "babel-eslint": "^10.0.1",
    "babel-loader": "^8.0.0",
    "bchaddrjs": "^0.2.1",
    "bip44-constants": "^5.0.0",
    "bitcoinjs-lib-zcash": "^3.5.3",
    "bowser": "^1.9.3",
    "copy-webpack-plugin": "4.6.0",
    "css-loader": "^2.1.0",
    "es6-promise": "^4.2.2",
    "eslint": "^5.13.0",
    "eslint-plugin-flowtype": "^3.2.1",
    "eslint-plugin-promise": "^4.0.1",
    "eslint-plugin-standard": "^4.0.0",
    "file-loader": "^3.0.1",
    "flow-bin": "0.91.0",
    "fs-extra": "^7.0.1",
    "hd-wallet": "^8.0.4",
    "html-webpack-plugin": "^3.2.0",
    "jasmine-ajax": "^3.4.0",
    "jasmine-core": "^3.1.0",
    "karma": "^4.0.0",
    "karma-babel-preprocessor": "^8.0.0",
    "karma-chrome-launcher": "^2.2.0",
    "karma-firefox-launcher": "^1.0.1",
    "karma-jasmine": "^2.0.1",
    "karma-jasmine-async": "^0.0.1",
    "karma-safari-launcher": "^1.0.0",
    "karma-sourcemap-loader": "^0.3.7",
    "karma-webpack": "^3.0.0",
    "keccak": "^1.4.0",
    "less": "^3.0.4",
    "less-loader": "^4.1.0",
    "less-plugin-autoprefix": "^2.0.0",
    "less-plugin-clean-css": "^1.5.1",
    "mini-css-extract-plugin": "^0.5.0",
    "parse-uri": "^1.0.0",
    "pre-build-webpack": "^0.1.0",
    "replace-in-file": "^3.4.3",
    "sharedworker-loader": "^2.1.1",
<<<<<<< HEAD
    "style-loader": "^0.21.0",
    "trezor-blockchain-link": "0.0.10",
=======
    "style-loader": "^0.23.1",
>>>>>>> 7e1e0bb6
    "trezor-link": "1.6.1",
    "uglify-es": "3.3.9",
    "uglifyjs-webpack-plugin": "1.3.0",
    "version-bump-prompt": "^4.1.0",
    "webpack": "^4.12.0",
    "webpack-cli": "^3.0.6",
<<<<<<< HEAD
    "webpack-dev-server": "3.1.5",
=======
    "webpack-dev-server": "^3.1.14",
    "window-or-global": "^1.0.1",
>>>>>>> 7e1e0bb6
    "worker-loader": "^2.0.0"
  },
  "dependencies": {
    "events": "^1.1.1",
    "whatwg-fetch": "^2.0.4"
  },
  "npmDependencies": {
<<<<<<< HEAD
    "babel-runtime": "^6.26.0"
  },
  "nodeDependencies": {
    "babel-runtime": "^6.26.0",
    "bchaddrjs": "^0.2.1",
    "bip44-constants": "^5.0.0",
    "bitcoinjs-lib-zcash": "^3.4.1",
    "bowser": "^1.9.3",
    "es6-promise": "^4.2.2",
    "hd-wallet": "7.14.3",
    "keccak": "^1.4.0",
    "parse-uri": "^1.0.0",
    "tiny-worker": "^2.1.2",
    "trezor-blockchain-link": "0.0.9",
    "trezor-link": "1.5.5"
=======
    "@babel/runtime": "^7.3.1"
>>>>>>> 7e1e0bb6
  }
}<|MERGE_RESOLUTION|>--- conflicted
+++ resolved
@@ -90,24 +90,16 @@
     "pre-build-webpack": "^0.1.0",
     "replace-in-file": "^3.4.3",
     "sharedworker-loader": "^2.1.1",
-<<<<<<< HEAD
-    "style-loader": "^0.21.0",
+    "style-loader": "^0.23.1",
     "trezor-blockchain-link": "0.0.10",
-=======
-    "style-loader": "^0.23.1",
->>>>>>> 7e1e0bb6
     "trezor-link": "1.6.1",
     "uglify-es": "3.3.9",
     "uglifyjs-webpack-plugin": "1.3.0",
     "version-bump-prompt": "^4.1.0",
     "webpack": "^4.12.0",
     "webpack-cli": "^3.0.6",
-<<<<<<< HEAD
-    "webpack-dev-server": "3.1.5",
-=======
     "webpack-dev-server": "^3.1.14",
     "window-or-global": "^1.0.1",
->>>>>>> 7e1e0bb6
     "worker-loader": "^2.0.0"
   },
   "dependencies": {
@@ -115,11 +107,10 @@
     "whatwg-fetch": "^2.0.4"
   },
   "npmDependencies": {
-<<<<<<< HEAD
-    "babel-runtime": "^6.26.0"
+    "@babel/runtime": "^7.3.1"
   },
   "nodeDependencies": {
-    "babel-runtime": "^6.26.0",
+    "@babel/runtime": "^7.3.1",
     "bchaddrjs": "^0.2.1",
     "bip44-constants": "^5.0.0",
     "bitcoinjs-lib-zcash": "^3.4.1",
@@ -131,8 +122,5 @@
     "tiny-worker": "^2.1.2",
     "trezor-blockchain-link": "0.0.9",
     "trezor-link": "1.5.5"
-=======
-    "@babel/runtime": "^7.3.1"
->>>>>>> 7e1e0bb6
   }
 }