--- conflicted
+++ resolved
@@ -73,9 +73,6 @@
         }
     };
     /* Functions: END */
-<<<<<<< HEAD
-    input1.addEventListener('input', validation, false);
-=======
     input1.addEventListener('input', () => {
         validation();
         if (inputType === 'text') {
@@ -83,7 +80,6 @@
             validation();
         }
     }, false);
->>>>>>> 4c220ec4
     input2.addEventListener('input', validation, false);
 
     toggle.addEventListener('click', handleToggleClick);
