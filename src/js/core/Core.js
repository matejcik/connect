/* @flow */
'use strict';

import EventEmitter from 'events';
import DataManager from '../data/DataManager';
import DeviceList from '../device/DeviceList';
import Device from '../device/Device';

import { CORE_EVENT, RESPONSE_EVENT } from '../constants';
import * as TRANSPORT from '../constants/transport';
import * as DEVICE from '../constants/device';
import * as POPUP from '../constants/popup';
import * as UI from '../constants/ui';
import * as IFRAME from '../constants/iframe';
import * as ERROR from '../constants/errors';

import { UiMessage, DeviceMessage, TransportMessage, ResponseMessage } from '../message/builder';

import AbstractMethod from './methods/AbstractMethod';
import { find as findMethod } from './methods';

import { create as createDeferred } from '../utils/deferred';

import { resolveAfter } from '../utils/promiseUtils';
import { state as browserState } from '../utils/browser';

import Log, { init as initLog, enable as enableLog } from '../utils/debug';

import { parse as parseSettings } from '../data/ConnectSettings';

import type { ConnectSettings } from '../data/ConnectSettings';
import type { Device as DeviceTyped, Deferred, CoreMessage, UiPromiseResponse } from '../types';
import type { TransportInfo } from '../types/uiRequest';

// Public variables
// eslint-disable-next-line no-use-before-define
let _core: Core; // Class with event emitter
let _deviceList: ?DeviceList; // Instance of DeviceList
let _popupPromise: ?Deferred<void>; // Waiting for popup handshake
let _uiPromises: Array<Deferred<UiPromiseResponse>> = []; // Waiting for ui response
const _callMethods: Array<AbstractMethod> = [];
let _preferredDevice: any; // TODO: type

// custom log
const _log: Log = initLog('Core');

/**
 * Emit message to listener (parent).
 * Clear method reference from _callMethods
 * @param {CoreMessage} message
 * @returns {void}
 * @memberof Core
 */
const postMessage = (message: CoreMessage): void => {
    if (message.event === RESPONSE_EVENT) {
        const index: number = _callMethods.findIndex(call => call && call.responseID === message.id);
        if (index >= 0) { _callMethods.splice(index, 1); }
    }
    _core.emit(CORE_EVENT, message);
};

/**
 * Creates an instance of _popupPromise.
 * If Core is used without popup this promise should be always resolved automatically
 * @param {boolean} requestWindow
 * @returns {Promise<void>}
 * @memberof Core
 */
const getPopupPromise = (requestWindow: boolean = true): Deferred<void> => {
    // request ui window (used with modal)
    if (requestWindow) { postMessage(new UiMessage(UI.REQUEST_UI_WINDOW)); }
    if (!_popupPromise) { _popupPromise = createDeferred(); }
    return _popupPromise;
};

/**
 * Creates an instance of uiPromise.
 * @param {string} promiseEvent
 * @param {Device} device
 * @returns {Promise<UiPromiseResponse>}
 * @memberof Core
 */
const createUiPromise = (promiseEvent: string, device?: Device): Deferred<UiPromiseResponse> => {
    const uiPromise: Deferred<UiPromiseResponse> = createDeferred(promiseEvent, device);
    _uiPromises.push(uiPromise);
    return uiPromise;
};

/**
 * Finds an instance of uiPromise.
 * @param {number} callId
 * @param {string} promiseEvent
 * @returns {Promise<UiPromiseResponse>}
 * @memberof Core
 */
const findUiPromise = (callId: number, promiseEvent: string): ?Deferred<UiPromiseResponse> => {
    return _uiPromises.find(p => p.id === promiseEvent);
};

const removeUiPromise = (promise: Deferred<UiPromiseResponse>): void => {
    _uiPromises = _uiPromises.filter(p => p !== promise);
};

/**
 * Handle incoming message.
 * @param {CoreMessage} message
 * @param {boolean} isTrustedOrigin
 * @returns {void}
 * @memberof Core
 */
export const handleMessage = (message: CoreMessage, isTrustedOrigin: boolean = false): void => {
    _log.log('handle message in core', isTrustedOrigin, message);

    const safeMessages: Array<string> = [
        IFRAME.CALL,
        POPUP.CLOSED,
        UI.CHANGE_SETTINGS,
        UI.CUSTOM_MESSAGE_RESPONSE,
        UI.LOGIN_CHALLENGE_RESPONSE,
        TRANSPORT.RECONNECT,
    ];

    if (!isTrustedOrigin && safeMessages.indexOf(message.type) === -1) {
        console.warn('Message not trusted', message);
        return;
    }

    switch (message.type) {
        case POPUP.HANDSHAKE :
            getPopupPromise(false).resolve();
            break;
        case POPUP.CLOSED :
            // eslint-disable-next-line no-use-before-define
            onPopupClosed();
            break;

        case UI.CHANGE_SETTINGS :
            enableLog(parseSettings(message.payload).debug);
            break;

        case TRANSPORT.RECONNECT :
            // eslint-disable-next-line no-use-before-define
            reconnectTransport();
            break;

        // messages from UI (popup/modal...)
        case UI.RECEIVE_DEVICE :
        case UI.RECEIVE_CONFIRMATION :
        case UI.RECEIVE_PERMISSION :
        case UI.RECEIVE_PIN :
        case UI.RECEIVE_PASSPHRASE :
        case UI.INVALID_PASSPHRASE_ACTION :
        case UI.RECEIVE_ACCOUNT :
        case UI.CHANGE_ACCOUNT :
        case UI.RECEIVE_FEE :
        case UI.RECEIVE_BROWSER :
        case UI.CUSTOM_MESSAGE_RESPONSE :
        case UI.LOGIN_CHALLENGE_RESPONSE : {
            const uiPromise: ?Deferred<UiPromiseResponse> = findUiPromise(0, message.type);
            if (uiPromise) {
                uiPromise.resolve({ event: message.type, payload: message.payload });
                removeUiPromise(uiPromise);
            }
            break;
        }

        // message from index
        case IFRAME.CALL :
            // eslint-disable-next-line no-use-before-define
            onCall(message).catch(error => {
                _log.debug('onCall error', error);
            });
            break;
    }
};

/**
 * Find device by device path. Returned device may be unacquired.
 * @param {AbstractMethod} method
 * @returns {Promise<Device>}
 * @memberof Core
 */
const initDevice = async (method: AbstractMethod): Promise<Device> => {
    if (!_deviceList) {
        throw ERROR.NO_TRANSPORT;
    }

    const isWebUsb: boolean = _deviceList.transportType().indexOf('webusb') >= 0;

    let device: ?Device;
    if (method.devicePath) {
        device = _deviceList.getDevice(method.devicePath);
    } else {
        let devicesCount: number = _deviceList.length();
        let selectedDevicePath: string;
        if (devicesCount === 1 && !isWebUsb) {
            // there is only one device available. use it
            selectedDevicePath = _deviceList.getFirstDevicePath();
            device = _deviceList.getDevice(selectedDevicePath);
        } else {
            // no devices available

            // initialize uiPromise instance which will catch changes in _deviceList (see: handleDeviceSelectionChanges function)
            // but do not wait for resolve yet
            createUiPromise(UI.RECEIVE_DEVICE);

            // wait for popup handshake
            await getPopupPromise().promise;

            // check again for available devices
            // there is a possible race condition before popup open
            devicesCount = _deviceList.length();
            if (devicesCount === 1 && !isWebUsb) {
                // there is one device available. use it
                selectedDevicePath = _deviceList.getFirstDevicePath();
                device = _deviceList.getDevice(selectedDevicePath);
            } else {
                // request select device view
                postMessage(new UiMessage(UI.SELECT_DEVICE, {
                    webusb: isWebUsb,
                    devices: _deviceList.asArray(),
                }));

                // wait for device selection
                const uiPromise: ?Deferred<UiPromiseResponse> = findUiPromise(method.responseID, UI.RECEIVE_DEVICE);
                if (uiPromise) {
                    const uiResp: UiPromiseResponse = await uiPromise.promise;
                    if (uiResp.payload.remember) {
                        if (!uiResp.payload.device.state) {
                            delete uiResp.payload.device.state;
                        }
                        _preferredDevice = uiResp.payload.device;
                    }
                    selectedDevicePath = uiResp.payload.device.path;
                    device = _deviceList.getDevice(selectedDevicePath);
                }
            }
        }
    }

    if (!device) {
        throw ERROR.DEVICE_NOT_FOUND;
    }
    return device;
};

/**
 * Processing incoming message.
 * This method is async that's why it returns Promise but the real response is passed by postMessage(new ResponseMessage)
 * @param {CoreMessage} message
 * @returns {Promise<void>}
 * @memberof Core
 */
export const onCall = async (message: CoreMessage): Promise<void> => {
    if (!message.id || !message.payload) {
        throw ERROR.INVALID_PARAMETERS;
    }

    if (_preferredDevice && !message.payload.device) {
        message.payload.device = _preferredDevice;
    }

    if (!_deviceList && !DataManager.getSettings('transportReconnect')) {
        // transport is missing try to initialize it once again
        // eslint-disable-next-line no-use-before-define
        await initTransport(DataManager.getSettings());
    } else if (_deviceList) {
        // restore default messages
        await _deviceList.reconfigure();
    }

    const responseID: number = message.id;
    const trustedHost: boolean = DataManager.getSettings('trustedHost');
    const isUsingPopup: boolean = DataManager.getSettings('popup');

    // find method and parse incoming params
    let method: AbstractMethod;
    try {
        method = findMethod(message);
        // bind callbacks
        method.postMessage = postMessage;
        method.getPopupPromise = getPopupPromise;
        method.createUiPromise = createUiPromise;
        method.findUiPromise = findUiPromise;
        method.removeUiPromise = removeUiPromise;
    } catch (error) {
        postMessage(new UiMessage(POPUP.CANCEL_POPUP_REQUEST));
        postMessage(new ResponseMessage(responseID, false, { error: ERROR.INVALID_PARAMETERS.message + ': ' + error.message }));
        throw ERROR.INVALID_PARAMETERS;
    }

    _callMethods.push(method);

    let messageResponse: ?CoreMessage;

    if (!browserState.supported) {
        // wait for popup handshake
        await getPopupPromise().promise;
        // show message about browser
        postMessage(new UiMessage(UI.BROWSER_NOT_SUPPORTED, browserState));
        postMessage(new ResponseMessage(responseID, false, { error: ERROR.BROWSER.message }));
        throw ERROR.BROWSER;
    } else if (browserState.outdated) {
        if (isUsingPopup) {
            // wait for popup handshake
            await getPopupPromise().promise;
            // show message about browser
            postMessage(new UiMessage(UI.BROWSER_OUTDATED, browserState));
            // TODO: wait for user interaction
            // const uiPromise: Deferred<UiPromiseResponse> = createUiPromise(UI.RECEIVE_BROWSER);
            // const uiResp: UiPromiseResponse = await uiPromise.promise;
        } else {
            // just show message about browser
            postMessage(new UiMessage(UI.BROWSER_OUTDATED, browserState));
        }
    }

    // this method is not using the device, there is no need to acquire
    if (!method.useDevice) {
        if (method.useUi) {
            // wait for popup handshake
            await getPopupPromise().promise;
        } else {
            // cancel popup request
            postMessage(new UiMessage(POPUP.CANCEL_POPUP_REQUEST));
        }

        try {
            const response: Object = await method.run();
            messageResponse = new ResponseMessage(method.responseID, true, response);
            postMessage(messageResponse);
            return Promise.resolve();
        } catch (error) {
            postMessage(new ResponseMessage(method.responseID, false, { error: error.message }));
            throw error;
        }
    }

    // find device
    let device: Device;
    try {
        device = await initDevice(method);
    } catch (error) {
        if (error === ERROR.NO_TRANSPORT) {
            // wait for popup handshake
            await getPopupPromise().promise;
            // show message about transport
            postMessage(new UiMessage(UI.TRANSPORT));
        } else {
            // cancel popup request
            postMessage(new UiMessage(POPUP.CANCEL_POPUP_REQUEST));
        }
        // TODO: this should not be returned here before user agrees on "read" perms...
        postMessage(new ResponseMessage(responseID, false, { error: error.message }));
        throw error;
    }

    method.device = device;
    method.devicePath = device.getDevicePath();

    // method is a debug link message
    if (method.debugLink) {
        try {
            const response = await method.run();
            messageResponse = new ResponseMessage(method.responseID, true, response);
            postMessage(messageResponse);
            return Promise.resolve();
        } catch (error) {
            postMessage(new ResponseMessage(method.responseID, false, { error: error.message }));
            throw error;
        }
    }

    // find pending calls to this device
    const previousCall: Array<AbstractMethod> = _callMethods.filter(call => call && call !== method && call.devicePath === method.devicePath);
    if (previousCall.length > 0 && method.overridePreviousCall) {
        // set flag for each pending method
        previousCall.forEach(call => { call.overridden = true; });
        // interrupt potential communication with device. this should throw error in try/catch block below
        // this error will apply to the last item of pending methods
        await device.override(ERROR.CALL_OVERRIDE);
        // if current method was overridden while waiting for device.override result
        // return response with status false
        if (method.overridden) {
            postMessage(new ResponseMessage(method.responseID, false, { error: ERROR.CALL_OVERRIDE.message, code: ERROR.CALL_OVERRIDE.code }));
            throw ERROR.CALL_OVERRIDE;
        }
    } else if (device.isRunning()) {
        if (!device.isLoaded()) {
            // corner case
            // device didn't finish loading for the first time. @see DeviceList._createAndSaveDevice
            // wait for self-release and then carry on
            await device.waitForFirstRun();
        } else {
            // cancel popup request
            postMessage(new UiMessage(POPUP.CANCEL_POPUP_REQUEST));
            postMessage(new ResponseMessage(responseID, false, { error: ERROR.DEVICE_CALL_IN_PROGRESS.message }));
            throw ERROR.DEVICE_CALL_IN_PROGRESS;
        }
    }

    // set device instance. default is 0
    device.setInstance(method.deviceInstance);

    if (method.hasExpectedDeviceState) {
        device.setExpectedState(method.deviceState);
    }

    // device is available
    // set public variables, listeners and run method
    /* eslint-disable no-use-before-define */
    device.on(DEVICE.BUTTON, (device, code) => {
        onDeviceButtonHandler(device, code, method);
    });
    device.on(DEVICE.PIN, onDevicePinHandler);
    device.on(DEVICE.PASSPHRASE, method.useEmptyPassphrase ? onEmptyPassphraseHandler : onDevicePassphraseHandler);
    device.on(DEVICE.PASSPHRASE_ON_DEVICE, () => {
        postMessage(new UiMessage(UI.REQUEST_PASSPHRASE_ON_DEVICE, { device: device.toMessageObject() }));
    });
    /* eslint-enable no-use-before-define */

    try {
        let PIN_TRIES: number = 1;
        const MAX_PIN_TRIES: number = 3;
        // This function will run inside Device.run() after device will be acquired and initialized
        const inner = async (): Promise<void> => {
            // check if device is in unexpected mode [bootloader, not-initialized, required firmware]
            const unexpectedMode: ?(typeof UI.BOOTLOADER | typeof UI.INITIALIZE | typeof UI.SEEDLESS | typeof UI.FIRMWARE | typeof UI.FIRMWARE_NOT_SUPPORTED) = device.hasUnexpectedMode(method.requiredFirmware, method.allowDeviceMode);
            if (unexpectedMode) {
                device.keepSession = false;
                if (isUsingPopup) {
                    // wait for popup handshake
                    await getPopupPromise().promise;
                    // show unexpected state information
                    postMessage(new UiMessage(unexpectedMode, device.toMessageObject()));

                    // wait for device disconnect
                    await createUiPromise(DEVICE.DISCONNECT, device).promise;
                    // interrupt process and go to "final" block
                    return Promise.resolve();
                } else {
                    // return error if not using popup
                    postMessage(new ResponseMessage(method.responseID, false, { error: unexpectedMode }));
                    return Promise.resolve();
                }
            }

            // notify if firmware is outdated but not required
            if (device.firmwareStatus === 'outdated') {
                // wait for popup handshake
                await getPopupPromise().promise;
                // show notification
                postMessage(new UiMessage(UI.FIRMWARE_OUTDATED, device.toMessageObject()));
            }

            // check and request permissions [read, write...]
            method.checkPermissions();
            if (!trustedHost && method.requiredPermissions.length > 0) {
                // show permissions in UI
                const permitted: boolean = await method.requestPermissions();
                if (!permitted) {
                    postMessage(new ResponseMessage(method.responseID, false, { error: ERROR.PERMISSIONS_NOT_GRANTED.message }));
                    // eslint-disable-next-line no-use-before-define
                    closePopup();
                    // interrupt process and go to "final" block
                    return Promise.resolve();
                }
            }

            // ask for confirmation [export xpub, export info, sign message]
            if (!trustedHost && typeof method.confirmation === 'function') {
                // show confirmation in UI
                const confirmed: boolean = await method.confirmation();
                if (!confirmed) {
                    postMessage(new ResponseMessage(method.responseID, false, { error: 'Cancelled' }));
                    // eslint-disable-next-line no-use-before-define
                    closePopup();
                    // interrupt process and go to "final" block
                    return Promise.resolve();
                }
            }

            // Make sure that device will display pin/passphrase
            try {
                const deviceState: string = method.useDeviceState ? await device.getCommands().getDeviceState() : 'null';
                const validState: boolean = !method.useDeviceState || method.useEmptyPassphrase || device.validateExpectedState(deviceState);
                if (!validState) {
                    if (isUsingPopup) {
                        // initialize user response promise
                        const uiPromise = createUiPromise(UI.INVALID_PASSPHRASE_ACTION, device);
                        // request action view
                        postMessage(new UiMessage(UI.INVALID_PASSPHRASE, { device: device.toMessageObject() }));
                        // wait for user response
                        const uiResp: UiPromiseResponse = await uiPromise.promise;
                        const resp: boolean = uiResp.payload;
                        if (resp) {
                            // initialize to reset device state
                            await device.getCommands().initialize(method.useEmptyPassphrase);
                            return inner();
                        } else {
                            // set new state as requested
                            device.setState(deviceState);
                        }
                    } else {
                        throw ERROR.INVALID_STATE;
                    }
                }
            } catch (error) {
                // catch wrong pin error
                if (error.message === ERROR.INVALID_PIN_ERROR_MESSAGE && PIN_TRIES < MAX_PIN_TRIES) {
                    PIN_TRIES++;
                    postMessage(new UiMessage(UI.INVALID_PIN, { device: device.toMessageObject() }));
                    return inner();
                } else {
                    // other error
                    postMessage(new ResponseMessage(method.responseID, false, { error: error.message }));
                    // eslint-disable-next-line no-use-before-define
                    closePopup();
                    // clear cached passphrase. it's not valid
                    device.clearPassphrase();
                    device.setState(null);
                    // interrupt process and go to "final" block
                    return Promise.resolve();
                }
            }

            if (method.useUi) {
                // make sure that popup is opened
                await getPopupPromise().promise;
            } else {
                // popup is not required
                postMessage(new UiMessage(POPUP.CANCEL_POPUP_REQUEST));
            }

            // run method
            try {
                // for CustomMessage method reconfigure transport with custom messages definitions
                const customMessages = method.getCustomMessages();
                if (_deviceList && customMessages) {
                    await _deviceList.reconfigure(customMessages);
                }
                const response: Object = await method.run();
                messageResponse = new ResponseMessage(method.responseID, true, response);
            } catch (error) {
                // device.clearPassphrase();

                if (!method) {
                    return Promise.resolve();
                }

                if (error.custom) {
                    delete error.custom;
                    postMessage(new ResponseMessage(method.responseID, false, error));
                } else {
                    postMessage(new ResponseMessage(method.responseID, false, { error: error.message, code: error.code }));
                }

                // device.release();
                device.removeAllListeners();
                // eslint-disable-next-line no-use-before-define
                closePopup();
                // eslint-disable-next-line no-use-before-define
                cleanup();

                return Promise.resolve();
            }
            // eslint-disable-next-line no-use-before-define
            closePopup();
        };

        // run inner function
        await device.run(inner, { keepSession: method.keepSession, useEmptyPassphrase: method.useEmptyPassphrase });
    } catch (error) {
        if (method) {
            // corner case:
            // thrown while acquiring device
            // it's a race condition between two tabs
            // workaround is to enumerate transport again and report changes to get a valid session number
            if (_deviceList && error.message === ERROR.WRONG_PREVIOUS_SESSION_ERROR_MESSAGE) {
                _deviceList.enumerate();
            }
            // cancel popup request
            postMessage(new UiMessage(POPUP.CANCEL_POPUP_REQUEST)); // TODO: should it be here?
            postMessage(new ResponseMessage(method.responseID, false, { error: error.message || error, code: error.code }));

            // eslint-disable-next-line no-use-before-define
            closePopup();
        }
    } finally {
        // Work done
        _log.log('onCall::finally', messageResponse);

        device.cleanup();
        // eslint-disable-next-line no-use-before-define
        cleanup();

        if (method) { method.dispose(); }

        // restore default messages
        if (_deviceList) { await _deviceList.reconfigure(); }

        if (messageResponse) {
            postMessage(messageResponse);
        }
    }
};

/**
 * Clean up all variables and references.
 * @returns {void}
 * @memberof Core
 */
const cleanup = (): void => {
    // closePopup(); // this causes problem when action is interrupted (example: bootloader mode)
    _popupPromise = null;
    _uiPromises = []; // TODO: remove only promises with params callId
    _log.log('Cleanup...');
};

/**
 * Force close popup.
 * @returns {void}
 * @memberof Core
 */
const closePopup = (): void => {
    postMessage(new UiMessage(UI.CLOSE_UI_WINDOW));
};

/**
 * Handle button request from Device.
 * @param {Device} device
 * @param {string} code
 * @returns {Promise<void>}
 * @memberof Core
 */
const onDeviceButtonHandler = async (device: Device, code: string, method: AbstractMethod): Promise<void> => {
    // wait for popup handshake
    const addressRequest = code === 'ButtonRequest_Address';
    if (!addressRequest || (addressRequest && method.useUi)) {
        await getPopupPromise().promise;
    }
    const data = typeof method.getButtonRequestData === 'function' ? method.getButtonRequestData(code) : null;
    // request view
    postMessage(new DeviceMessage(DEVICE.BUTTON, { device: device.toMessageObject(), code: code }));
    postMessage(new UiMessage(UI.REQUEST_BUTTON, { device: device.toMessageObject(), code: code, data }));
    if (addressRequest && !method.useUi) {
        postMessage(new UiMessage(UI.ADDRESS_VALIDATION, data));
    }
};

/**
 * Handle pin request from Device.
 * @param {Device} device
 * @param {string} type
 * @param {Function} callback
 * @returns {Promise<void>}
 * @memberof Core
 */
const onDevicePinHandler = async (device: Device, type: string, callback: (error: any, success: any) => void): Promise<void> => {
    // wait for popup handshake
    await getPopupPromise().promise;
    // request pin view
    postMessage(new UiMessage(UI.REQUEST_PIN, { device: device.toMessageObject() }));
    // wait for pin
    const uiResp: UiPromiseResponse = await createUiPromise(UI.RECEIVE_PIN, device).promise;
    const pin: string = uiResp.payload;
    // callback.apply(null, [null, pin]);
    callback(null, pin);
};

/**
 * Handle passphrase request from Device.
 * @param {Device} device
 * @param {Function} callback
 * @returns {Promise<void>}
 * @memberof Core
 */
const onDevicePassphraseHandler = async (device: Device, callback: (error: any, success: any) => void): Promise<void> => {
    const cachedPassphrase: ?string = device.getPassphrase();
    if (typeof cachedPassphrase === 'string') {
        callback(null, cachedPassphrase);
        return;
    }

    // wait for popup handshake
    await getPopupPromise().promise;
    // request passphrase view
    postMessage(new UiMessage(UI.REQUEST_PASSPHRASE, { device: device.toMessageObject() }));
    // wait for passphrase

    const uiResp: UiPromiseResponse = await createUiPromise(UI.RECEIVE_PASSPHRASE, device).promise;
    const value: string = uiResp.payload.value;
    const cache: boolean = uiResp.payload.save;
    device.setPassphrase(cache ? value : null);
    callback(null, value);
};

/**
 * Handle passphrase request from Device and use empty
 * @param {Device} device
 * @param {Function} callback
 * @returns {Promise<void>}
 * @memberof Core
 */
const onEmptyPassphraseHandler = async (device: Device, callback: (error: any, success: any) => void): Promise<void> => {
    callback(null, '');
};

/**
 * Handle popup closed by user.
 * @returns {void}
 * @memberof Core
 */
const onPopupClosed = (): void => {
    if (!_popupPromise) return;

    // Device was already acquired. Try to interrupt running action which will throw error from onCall try/catch block
    if (_deviceList && _deviceList.asArray().length > 0) {
        _deviceList.allDevices().forEach(d => {
            if (d.isUsedHere()) {
                d.interruptionFromUser(ERROR.POPUP_CLOSED);
            } else {
                const uiPromise: ?Deferred<UiPromiseResponse> = findUiPromise(0, DEVICE.DISCONNECT);
                if (uiPromise) {
                    uiPromise.resolve({ event: ERROR.POPUP_CLOSED.message, payload: null });
                } else {
                    _callMethods.forEach(m => {
                        postMessage(new ResponseMessage(m.responseID, false, { error: ERROR.POPUP_CLOSED.message }));
                    });
                    _callMethods.splice(0, _callMethods.length);
                }
            }
        });

        cleanup();
    // Waiting for device. Throw error before onCall try/catch block
    } else {
        if (_uiPromises.length > 0) {
            _uiPromises.forEach(p => {
                p.reject(ERROR.POPUP_CLOSED);
            });
            _uiPromises = [];
        }
        _popupPromise.reject(ERROR.POPUP_CLOSED);
        _popupPromise = null;
        cleanup();
    }
};

/**
 * Handle DeviceList changes.
 * If there is uiPromise waiting for device selection update view.
 * Used in initDevice function
 * @param {DeviceTyped} interruptDevice
 * @returns {void}
 * @memberof Core
 */
const handleDeviceSelectionChanges = (interruptDevice: ?DeviceTyped = null): void => {
    // update list of devices in popup
    const uiPromise: ?Deferred<UiPromiseResponse> = findUiPromise(0, UI.RECEIVE_DEVICE);
    if (uiPromise && _deviceList) {
        const list: Array<Object> = _deviceList.asArray();
<<<<<<< HEAD
        const isWebUsb: boolean = _deviceList.transportType().indexOf('webusb') >= 0;
=======
        const isWebUsb = _deviceList.transportType().indexOf('webusb') >= 0;
>>>>>>> eac718e4

        if (list.length === 1 && !isWebUsb) {
            // there is only one device. use it
            // resolve uiPromise to looks like it's a user choice (see: handleMessage function)
            uiPromise.resolve({ event: UI.RECEIVE_DEVICE, payload: { device: list[0] } });
            removeUiPromise(uiPromise);
        } else {
            // update device selection list view
            postMessage(new UiMessage(UI.SELECT_DEVICE, {
                webusb: isWebUsb,
                devices: list,
            }));
        }
    }

    // device was disconnected, interrupt pending uiPromises for this device
    if (interruptDevice) {
        const path: string = interruptDevice.path;
        let shouldClosePopup: boolean = false;
        _uiPromises.forEach((p: Deferred<UiPromiseResponse>) => {
            if (p.device && p.device.getDevicePath() === path) {
                if (p.id === DEVICE.DISCONNECT) {
                    p.resolve({ event: DEVICE.DISCONNECT, payload: null });
                }
                shouldClosePopup = true;
            }
        });

        if (_preferredDevice && _preferredDevice.path === path) {
            _preferredDevice = null;
        }

        if (shouldClosePopup) {
            closePopup();
            cleanup();
        }
    }
};

/**
 * Start DeviceList with listeners.
 * @param {ConnectSettings} settings
 * @returns {Promise<void>}
 * @memberof Core
 */
const initDeviceList = async (settings: ConnectSettings): Promise<void> => {
    try {
        _deviceList = new DeviceList({
            rememberDevicePassphrase: true,
        });

        _deviceList.on(DEVICE.CONNECT, (device: DeviceTyped) => {
            handleDeviceSelectionChanges();
            postMessage(new DeviceMessage(DEVICE.CONNECT, device));
        });

        _deviceList.on(DEVICE.CONNECT_UNACQUIRED, (device: DeviceTyped) => {
            handleDeviceSelectionChanges();
            postMessage(new DeviceMessage(DEVICE.CONNECT_UNACQUIRED, device));
        });

        _deviceList.on(DEVICE.DISCONNECT, (device: DeviceTyped) => {
            handleDeviceSelectionChanges(device);
            postMessage(new DeviceMessage(DEVICE.DISCONNECT, device));
        });

        _deviceList.on(DEVICE.CHANGED, (device: DeviceTyped) => {
            postMessage(new DeviceMessage(DEVICE.CHANGED, device));
        });

        _deviceList.on(TRANSPORT.ERROR, async (error) => {
            _log.error('TRANSPORT ERROR', error);
            if (_deviceList) {
                _deviceList.disconnectDevices();
                _deviceList.removeAllListeners();
            }

            _deviceList = null;
            postMessage(new TransportMessage(TRANSPORT.ERROR, {
                error: error.message || error,
                bridge: DataManager.getLatestBridgeVersion(),
            }));
            // if transport fails during app lifetime, try to reconnect
            if (settings.transportReconnect) {
                await resolveAfter(1000, null);
                await initDeviceList(settings);
            }
        });

        _deviceList.on(TRANSPORT.START, (transportType) => postMessage(new TransportMessage(TRANSPORT.START, transportType)));

        await _deviceList.init();
        if (_deviceList) {
            await _deviceList.waitForTransportFirstEvent();
        }
    } catch (error) {
        _deviceList = null;
        if (!settings.transportReconnect) {
            throw error;
        } else {
            postMessage(new TransportMessage(TRANSPORT.ERROR, {
                error: error.message || error,
                bridge: DataManager.getLatestBridgeVersion(),
            }));
            await resolveAfter(3000, null);
            // try to reconnect
            await initDeviceList(settings);
        }
    }
};

/**
 * An event emitter for communication with parent
 * @extends EventEmitter
 * @memberof Core
 */
export class Core extends EventEmitter {
    constructor() {
        super();
    }

    handleMessage(message: Object, isTrustedOrigin: boolean): void {
        handleMessage(message, isTrustedOrigin);
    }

    onBeforeUnload(): void {
        if (_deviceList) {
            _deviceList.onBeforeUnload();
        }
    }

    getCurrentMethod(): Array<AbstractMethod> {
        return _callMethods;
    }

    getTransportInfo(): ?TransportInfo {
        if (_deviceList) {
            return {
                type: _deviceList.transportType(),
                version: _deviceList.transportVersion(),
                outdated: _deviceList.transportOutdated(),
                bridge: DataManager.getLatestBridgeVersion(),
            };
        }
        return null;
    }
}

/**
 * Init instance of Core event emitter.
 * @returns {Core}
 * @memberof Core
 */
export const initCore = (): Core => {
    _core = new Core();
    return _core;
};

/**
 * Module initialization.
 * This will download the config.json, start DeviceList, init Core emitter instance.
 * Returns Core, an event emitter instance.
 * @param {Object} settings - optional // TODO
 * @returns {Promise<Core>}
 * @memberof Core
 */

export const initData = async (settings: ConnectSettings): Promise<void> => {
    try {
        await DataManager.load(settings);
    } catch (error) {
        _log.log('init error', error);
        throw error;
    }
};

export const init = async (settings: ConnectSettings): Promise<Core> => {
    try {
        _log.enabled = settings.debug;
        await DataManager.load(settings);
        await initCore();
        return _core;
    } catch (error) {
        // TODO: kill app
        _log.log('init error', error);
        throw error;
    }
};

export const initTransport = async (settings: ConnectSettings): Promise<void> => {
    try {
        if (!settings.transportReconnect) {
            // try only once, if it fails kill and throw initialization error
            await initDeviceList(settings);
        } else {
            // don't wait for DeviceList result, further communication will be thru TRANSPORT events
            initDeviceList(settings);
        }
    } catch (error) {
        _log.log('initTransport', error);
        throw error;
    }
};

const reconnectTransport = async (): Promise<void> => {
    if (DataManager.getSettings('transportReconnect')) {
        return;
    }

    try {
        await initDeviceList(DataManager.getSettings());
    } catch (error) {
        postMessage(new TransportMessage(TRANSPORT.ERROR, {
            error: error.message || error,
            bridge: DataManager.getLatestBridgeVersion(),
        }));
    }
};<|MERGE_RESOLUTION|>--- conflicted
+++ resolved
@@ -760,11 +760,7 @@
     const uiPromise: ?Deferred<UiPromiseResponse> = findUiPromise(0, UI.RECEIVE_DEVICE);
     if (uiPromise && _deviceList) {
         const list: Array<Object> = _deviceList.asArray();
-<<<<<<< HEAD
-        const isWebUsb: boolean = _deviceList.transportType().indexOf('webusb') >= 0;
-=======
         const isWebUsb = _deviceList.transportType().indexOf('webusb') >= 0;
->>>>>>> eac718e4
 
         if (list.length === 1 && !isWebUsb) {
             // there is only one device. use it
