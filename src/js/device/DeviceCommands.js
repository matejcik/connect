/* @flow */
'use strict';

import * as DEVICE from '../constants/device';
import randombytes from 'randombytes';

import * as bitcoin from 'bitcoinjs-lib-zcash';
import * as hdnodeUtils from '../utils/hdnode';
import { isMultisigPath, isSegwitPath, isBech32Path, getSerializedPath, getScriptType } from '../utils/pathUtils';
import Device from './Device';

import { getSegwitNetwork, getBech32Network } from '../data/CoinInfo';

import type { BitcoinNetworkInfo } from '../types';
import type { Transport } from 'trezor-link';
import * as trezor from '../types/trezor'; // flowtype only

export type MessageResponse<T> = {
    type: string,
    message: T, // in general, can be anything
};

export type DefaultMessageResponse = MessageResponse<Object>;

function assertType(res: DefaultMessageResponse, resType: string) {
    if (res.type !== resType) {
        throw new TypeError(`Response of unexpected type: ${res.type}. Should be ${resType}`);
    }
}

function generateEntropy(len: number): Buffer {
    if (global.crypto || global.msCrypto) {
        return randombytes(len);
    } else {
        throw new Error('Browser does not support crypto random');
    }
}

function filterForLog(type: string, msg: Object): Object {
    const blacklist = {
        // PassphraseAck: {
        //     passphrase: '(redacted...)',
        // },
        // CipheredKeyValue: {
        //     value: '(redacted...)',
        // },
        // GetPublicKey: {
        //     address_n: '(redacted...)',
        // },
        // PublicKey: {
        //     node: '(redacted...)',
        //     xpub: '(redacted...)',
        // },
        // DecryptedMessage: {
        //     message: '(redacted...)',
        //     address: '(redacted...)',
        // },
    };

    if (type in blacklist) {
        return { ...msg, ...blacklist[type] };
    } else {
        return msg;
    }
}

export default class DeviceCommands {
    device: Device;
    transport: Transport;
    sessionId: string;
    debug: boolean;
    disposed: boolean;

    constructor(
        device: Device,
        transport: Transport,
        sessionId: string
    ) {
        this.device = device;
        this.transport = transport;
        this.sessionId = sessionId;
        this.debug = false;
        this.disposed = false;
    }

    dispose(): void {
        this.disposed = true;
    }

    isDisposed(): boolean {
        return this.disposed;
    }

    async getPublicKey(
        address_n: Array<number>,
        coin_name: string,
        script_type?: ?string,
    ): Promise<trezor.PublicKey> {
        const response: MessageResponse<trezor.PublicKey> = await this.typedCall('GetPublicKey', 'PublicKey', {
            address_n,
            coin_name,
            script_type,
        });
        return response.message;
    }

    // Validation of xpub
    async getHDNode(
        path: Array<number>,
        coinInfo: ?BitcoinNetworkInfo
    ): Promise<trezor.HDNodeResponse> {
        if (!this.device.atLeast(['1.7.2', '2.0.10'])) {
            return await this.getBitcoinHDNode(path, coinInfo);
        }
        if (!coinInfo) {
            return await this.getBitcoinHDNode(path);
        }

        const suffix: number = 0;
        const childPath: Array<number> = path.concat([suffix]);
        let network: ?bitcoin.Network;
        if (isMultisigPath(path)) {
            network = coinInfo.network;
        } else if (isSegwitPath(path)) {
            network = getSegwitNetwork(coinInfo);
        } else if (isBech32Path(path)) {
            network = getBech32Network(coinInfo);
        }

        let scriptType: ?string = getScriptType(path);
        if (!network) {
            network = coinInfo.network;
            if (scriptType !== 'SPENDADDRESS') {
                scriptType = undefined;
            }
        }

        const resKey: trezor.PublicKey = await this.getPublicKey(path, coinInfo.name, scriptType);
        const childKey: trezor.PublicKey = await this.getPublicKey(childPath, coinInfo.name, scriptType);
        const publicKey: trezor.PublicKey = hdnodeUtils.xpubDerive(resKey, childKey, suffix, network, coinInfo.network);

        const response: trezor.HDNodeResponse = {
            path,
            serializedPath: getSerializedPath(path),
            childNum: publicKey.node.child_num,
            xpub: publicKey.xpub,
            chainCode: publicKey.node.chain_code,
            publicKey: publicKey.node.public_key,
            fingerprint: publicKey.node.fingerprint,
            depth: publicKey.node.depth,
        };

        if (network !== coinInfo.network) {
            response.xpubSegwit = response.xpub;
            response.xpub = hdnodeUtils.convertXpub(publicKey.xpub, network, coinInfo.network);
        }

        return response;
    }

    // deprecated
    // legacy method (below FW 1.7.2 & 2.0.10), remove it after next "required" FW update.
    // keys are exported in BTC format and converted to proper format in hdnodeUtils
    // old firmware didn't return keys with proper prefix (ypub, Ltub.. and so on)
    async getBitcoinHDNode(
        path: Array<number>,
        coinInfo?: ?CoinInfo
    ): Promise<trezor.HDNodeResponse> {
        const suffix: number = 0;
        const childPath: Array<number> = path.concat([suffix]);

        const resKey: trezor.PublicKey = await this.getPublicKey(path, 'Bitcoin');
        const childKey: trezor.PublicKey = await this.getPublicKey(childPath, 'Bitcoin');
        const publicKey: trezor.PublicKey = hdnodeUtils.xpubDerive(resKey, childKey, suffix);

        const response: trezor.HDNodeResponse = {
            path,
            serializedPath: getSerializedPath(path),
            childNum: publicKey.node.child_num,
            xpub: coinInfo ? hdnodeUtils.convertBitcoinXpub(publicKey.xpub, coinInfo.network) : publicKey.xpub,
            chainCode: publicKey.node.chain_code,
            publicKey: publicKey.node.public_key,
            fingerprint: publicKey.node.fingerprint,
            depth: publicKey.node.depth,
        };

        // if requested path is a segwit
        // convert xpub to new format
        if (coinInfo) {
            const segwitNetwork = getSegwitNetwork(coinInfo);
            if (segwitNetwork && isSegwitPath(path)) {
                response.xpubSegwit = hdnodeUtils.convertBitcoinXpub(publicKey.xpub, segwitNetwork);
            }
        }
        return response;
    }

    async getDeviceState(): Promise<string> {
        const response: trezor.PublicKey = await this.getPublicKey([(44 | 0x80000000) >>> 0, (1 | 0x80000000) >>> 0, (0 | 0x80000000) >>> 0], 'Testnet', 'SPENDADDRESS');
        const secret: string = `${response.xpub}#${this.device.features.device_id}#${this.device.instance}`;
        const state: string = this.device.getTemporaryState() || bitcoin.crypto.hash256(Buffer.from(secret, 'binary')).toString('hex');
        return state;
    }

<<<<<<< HEAD
    async getAddress(address_n: Array<number>, coinInfo: BitcoinNetworkInfo, showOnTrezor: boolean): Promise<trezor.Address> {
=======
    async getAddress(address_n: Array<number>, coinInfo: CoinInfo, showOnTrezor: boolean): Promise<trezor.Address> {
        const scriptType: ?string = getScriptType(address_n);
>>>>>>> fe6404eb
        const response: Object = await this.typedCall('GetAddress', 'Address', {
            address_n,
            coin_name: coinInfo.name,
            show_display: !!showOnTrezor,
            script_type: scriptType && scriptType !== 'SPENDMULTISIG' ? scriptType : 'SPENDADDRESS', // script_type 'SPENDMULTISIG' throws Failure_FirmwareError
        });

        return {
            address: response.message.address,
            path: address_n,
            serializedPath: getSerializedPath(address_n),
        };
    }

    async signMessage(
        address_n: Array<number>,
        message: string,
        coin: ?string
    ): Promise<trezor.MessageSignature> {
        const scriptType: ?string = getScriptType(address_n);
        const response: MessageResponse<trezor.MessageSignature> = await this.typedCall('SignMessage', 'MessageSignature', {
            address_n,
            message,
            coin_name: coin || 'Bitcoin',
            script_type: scriptType && scriptType !== 'SPENDMULTISIG' ? scriptType : 'SPENDADDRESS', // script_type 'SPENDMULTISIG' throws Failure_FirmwareError
        });
        return response.message;
    }

    async verifyMessage(
        address: string,
        signature: string,
        message: string,
        coin: string
    ): Promise<trezor.Success> {
        const response: MessageResponse<trezor.Success> = await this.typedCall('VerifyMessage', 'Success', {
            address,
            signature,
            message,
            coin_name: coin,
        });
        return response.message;
    }

    async ethereumGetAddress(address_n: Array<number>, showOnTrezor: boolean): Promise<trezor.EthereumAddress> {
        const response: MessageResponse<trezor.EthereumAddress> = await this.typedCall('EthereumGetAddress', 'EthereumAddress', {
            address_n: address_n,
            show_display: !!showOnTrezor,
        });
        return response.message;
    }

    async ethereumSignMessage(address_n: Array<number>, message: string): Promise<trezor.MessageSignature> {
        const response: MessageResponse<trezor.MessageSignature> = await this.typedCall('EthereumSignMessage', 'EthereumMessageSignature', {
            address_n,
            message,
        });
        return response.message;
    }

    async ethereumVerifyMessage(address: string, signature: string, message: string): Promise<trezor.Success> {
        const response: MessageResponse<trezor.Success> = await this.typedCall('EthereumVerifyMessage', 'Success', {
            address,
            signature,
            message,
        });
        return response.message;
    }

    async nemGetAddress(address_n: Array<number>, network: number, showOnTrezor: boolean): Promise<trezor.NEMAddress> {
        const response: MessageResponse<trezor.NEMAddress> = await this.typedCall('NEMGetAddress', 'NEMAddress', {
            address_n,
            network,
            show_display: !!showOnTrezor,
        });
        return response.message;
    }

    async nemSignTx(transaction: trezor.NEMSignTxMessage): Promise<trezor.NEMSignedTx> {
        const response: MessageResponse<trezor.NEMSignedTx> = await this.typedCall('NEMSignTx', 'NEMSignedTx', transaction);
        return response.message;
    }

    // Ripple: begin
    async rippleGetAddress(address_n: Array<number>, showOnTrezor: boolean): Promise<trezor.RippleAddress> {
        const response: MessageResponse<trezor.RippleAddress> = await this.typedCall('RippleGetAddress', 'RippleAddress', {
            address_n,
            show_display: !!showOnTrezor,
        });
        return response.message;
    }

    async rippleSignTx(transaction: trezor.RippleTransaction): Promise<trezor.RippleSignedTx> {
        const response: MessageResponse<trezor.RippleSignedTx> = await this.typedCall('RippleSignTx', 'RippleSignedTx', transaction);
        return response.message;
    }
    // Ripple: end

    // Stellar: begin
    async stellarGetAddress(address_n: Array<number>, showOnTrezor: boolean): Promise<trezor.StellarAddress> {
        const response: MessageResponse<trezor.StellarAddress> = await this.typedCall('StellarGetAddress', 'StellarAddress', {
            address_n,
            show_display: !!showOnTrezor,
        });
        return response.message;
    }

    // StellarSignTx message can be found inside ./core/methods/helpers/stellarSignTx
    // Stellar: end

    // Cardano: begin
    async cardanoGetPublicKey(address_n: Array<number>, showOnTrezor: boolean): Promise<trezor.CardanoPublicKey> {
        const response: MessageResponse<trezor.CardanoPublicKey> = await this.typedCall('CardanoGetPublicKey', 'CardanoPublicKey', {
            address_n,
            show_display: !!showOnTrezor,
        });
        return response.message;
    }

    async cardanoGetAddress(address_n: Array<number>, showOnTrezor: boolean): Promise<trezor.CardanoAddress> {
        const response: MessageResponse<trezor.CardanoAddress> = await this.typedCall('CardanoGetAddress', 'CardanoAddress', {
            address_n,
            show_display: !!showOnTrezor,
        });
        return response.message;
    }

    // CardanoSignTx message can be found inside ./core/methods/helpers/cardanoSignTx
    // Cardano: end

    // Lisk: begin
    async liskGetAddress(address_n: Array<number>, showOnTrezor: boolean): Promise<trezor.LiskAddress> {
        const response: MessageResponse<trezor.LiskAddress> = await this.typedCall('LiskGetAddress', 'LiskAddress', {
            address_n,
            show_display: !!showOnTrezor,
        });
        return response.message;
    }

    async liskGetPublicKey(address_n: Array<number>, showOnTrezor: boolean): Promise<trezor.LiskPublicKey> {
        const response: MessageResponse<trezor.LiskPublicKey> = await this.typedCall('LiskGetPublicKey', 'LiskPublicKey', {
            address_n,
            show_display: !!showOnTrezor,
        });
        return response.message;
    }

    async liskSignMessage(address_n: Array<number>, message: string): Promise<trezor.LiskMessageSignature> {
        const response: MessageResponse<trezor.LiskMessageSignature> = await this.typedCall('LiskSignMessage', 'LiskMessageSignature', {
            address_n,
            message,
        });
        return response.message;
    }

    async liskVerifyMessage(public_key: string, signature: string, message: string): Promise<trezor.Success> {
        const response: MessageResponse<trezor.Success> = await this.typedCall('LiskVerifyMessage', 'Success', {
            public_key,
            signature,
            message,
        });
        return response.message;
    }

    async liskSignTx(address_n: Array<number>, transaction: trezor.LiskTransaction): Promise<trezor.LiskSignedTx> {
        const response: MessageResponse<trezor.LiskSignedTx> = await this.typedCall('LiskSignTx', 'LiskSignedTx', {
            address_n,
            transaction,
        });
        return response.message;
    }
    // Lisk: end

    // Tezos: begin
    async tezosGetAddress(address_n: Array<number>, showOnTrezor: boolean): Promise<trezor.TezosAddress> {
        const response: MessageResponse<trezor.TezosAddress> = await this.typedCall('TezosGetAddress', 'TezosAddress', {
            address_n,
            show_display: !!showOnTrezor,
        });
        return response.message;
    }

    async tezosGetPublicKey(address_n: Array<number>, showOnTrezor: boolean): Promise<trezor.TezosPublicKey> {
        const response: MessageResponse<trezor.TezosPublicKey> = await this.typedCall('TezosGetPublicKey', 'TezosPublicKey', {
            address_n,
            show_display: !!showOnTrezor,
        });
        return response.message;
    }

    async tezosSignTransaction(message: trezor.TezosTransaction): Promise<trezor.TezosSignedTx> {
        const response: MessageResponse<trezor.TezosSignedTx> = await this.typedCall('TezosSignTx', 'TezosSignedTx', message);
        return response.message;
    }
    // Tezos: end

    async cipherKeyValue(
        address_n: Array<number>,
        key: string,
        value: string | Buffer,
        encrypt: boolean,
        ask_on_encrypt: boolean,
        ask_on_decrypt: boolean,
        iv: ?(string | Buffer) // in hexadecimal
    ): Promise<trezor.CipheredKeyValue> {
        const valueString: string = value instanceof Buffer ? value.toString('hex') : value;
        const ivString: ?string = iv instanceof Buffer ? iv.toString('hex') : iv;

        const response: MessageResponse<trezor.CipheredKeyValue> = await this.typedCall('CipherKeyValue', 'CipheredKeyValue', {
            address_n: address_n,
            key: key,
            value: valueString,
            encrypt: encrypt,
            ask_on_encrypt: ask_on_encrypt,
            ask_on_decrypt: ask_on_decrypt,
            iv: ivString,
        });
        return response.message;
    }

    async signIdentity(
        identity: trezor.Identity,
        challenge_hidden: string,
        challenge_visual: string
    ): Promise<trezor.SignedIdentity> {
        const response: MessageResponse<trezor.SignedIdentity> = await this.typedCall('SignIdentity', 'SignedIdentity', {
            identity,
            challenge_hidden,
            challenge_visual,
        });
        return response.message;
    }

    // async clearSession(): Promise<MessageResponse<trezor.Success>> {
    async clearSession(settings: Object): Promise<MessageResponse<trezor.Success>> {
        return await this.typedCall('ClearSession', 'Success', settings);
    }

    async initialize(useEmptyPassphrase: boolean = false): Promise<DefaultMessageResponse> {
        if (this.disposed) {
            throw new Error('DeviceCommands already disposed');
        }

        const payload = {};
        if (!this.device.isT1()) {
            // T2 features
            payload.state = this.device.getExpectedState() || this.device.getState();
            if (useEmptyPassphrase) {
                payload.skip_passphrase = useEmptyPassphrase;
                payload.state = null;
            }
        }

        const response = await this.call('Initialize', payload);
        assertType(response, 'Features');
        return response;
    }

    async wipe(): Promise<trezor.Success> {
        const response: MessageResponse<trezor.Success> = await this.typedCall('WipeDevice', 'Success');
        return response.message;
    }

    async reset(flags?: trezor.ResetDeviceFlags): Promise<trezor.Success> {
        const response: MessageResponse<trezor.Success> = await this.typedCall('ResetDevice', 'Success', flags);
        return response.message;
    }

    // Sends an async message to the opened device.
    async call(type: string, msg: Object = {}): Promise<DefaultMessageResponse> {
        const logMessage: Object = filterForLog(type, msg);

        if (this.debug) {
            console.log('[DeviceCommands] [call] Sending', type, logMessage, this.transport);
        }

        try {
            const res: DefaultMessageResponse = await this.transport.call(this.sessionId, type, msg);
            const logMessage = filterForLog(res.type, res.message);
            if (this.debug) {
                console.log('[DeviceCommands] [call] Received', res.type, logMessage);
            }
            return res;
        } catch (error) {
            if (this.debug) {
                console.warn('[DeviceCommands] [call] Received error', error);
            }
            // TODO: throw trezor error
            throw error;
        }
    }

    async typedCall(type: string, resType: string, msg: Object = {}): Promise<DefaultMessageResponse> {
        if (this.disposed) {
            throw new Error('DeviceCommands already disposed');
        }

        const response: DefaultMessageResponse = await this._commonCall(type, msg);
        assertType(response, resType);
        return response;
    }

    async _commonCall(type: string, msg: Object): Promise<DefaultMessageResponse> {
        try {
            const resp = await this.call(type, msg);
            return await this._filterCommonTypes(resp);
        } catch (error) {
            throw error;
        }
    }

    async _filterCommonTypes(res: DefaultMessageResponse): Promise<DefaultMessageResponse> {
        if (res.type === 'Failure') {
            const e = new Error(res.message.message);
            // $FlowIssue extending errors in ES6 "correctly" is a PITA
            e.code = res.message.code;
            return Promise.reject(e);
        }

        if (res.type === 'ButtonRequest') {
            this.device.emit('button', this.device, res.message.code);
            return this._commonCall('ButtonAck', {});
        }

        if (res.type === 'EntropyRequest') {
            return this._commonCall('EntropyAck', {
                entropy: generateEntropy(32).toString('hex'),
            });
        }

        if (res.type === 'PinMatrixRequest') {
            return this._promptPin(res.message.type).then(
                pin => {
                    return this._commonCall('PinMatrixAck', { pin: pin });
                },
                () => {
                    return this._commonCall('Cancel', {});
                }
            );
        }

        if (res.type === 'PassphraseRequest') {
            const state: ?string = !this.device.isT1() ? (this.device.getExpectedState() || this.device.getState()) : null;

            if (res.message.on_device) {
                this.device.emit(DEVICE.PASSPHRASE_ON_DEVICE, this.device);
                return this._commonCall('PassphraseAck', { state });
            }

            return this._promptPassphrase().then(
                passphrase => {
                    return this._commonCall('PassphraseAck', { passphrase, state });
                },
                err => {
                    return this._commonCall('Cancel', {}).catch(e => {
                        throw err || e;
                    });
                }
            );
        }

        if (res.type === 'PassphraseStateRequest') {
            const state: string = res.message.state;
            this.device.setTemporaryState(state);
            return this._commonCall('PassphraseStateAck', { });
        }

        if (res.type === 'WordRequest') {
            return this._promptWord().then(
                word => {
                    return this._commonCall('WordAck', { word: word });
                },
                () => {
                    return this._commonCall('Cancel', {});
                }
            );
        }

        return Promise.resolve(res);
    }

    _promptPin(type: string): Promise<string> {
        return new Promise((resolve, reject) => {
            if (this.device.listenerCount(DEVICE.PIN) > 0) {
                this.device.emit(DEVICE.PIN, this.device, type, (err, pin) => {
                    if (err || pin == null) {
                        reject(err);
                    } else {
                        resolve(pin);
                    }
                });
            } else {
                // if (this.session.debug) {
                console.warn('[DeviceCommands] [call] PIN callback not configured, cancelling request');
                // }
                reject(new Error('PIN callback not configured'));
            }
        });
    }

    _promptPassphrase(): Promise<string> {
        return new Promise((resolve, reject) => {
            if (this.device.listenerCount(DEVICE.PASSPHRASE) > 0) {
                this.device.emit(DEVICE.PASSPHRASE, this.device, (err, passphrase) => {
                    if (err || passphrase == null) {
                        reject(err);
                    } else {
                        resolve(passphrase.normalize('NFKD'));
                    }
                });
            } else {
                // if (this.session.debug) {
                console.warn('[DeviceCommands] [call] Passphrase callback not configured, cancelling request');
                // }
                reject(new Error('Passphrase callback not configured'));
            }
        });
    }

    _promptWord(): Promise<string> {
        return new Promise((resolve, reject) => {
            // if (!this.session.wordEvent.emit((err, word) => {
            //     if (err || word == null) {
            //         reject(err);
            //     } else {
            //         resolve(word.toLocaleLowerCase());
            //     }
            // })) {
            //     if (this.session.debug) {
            //         console.warn('[DeviceCommands] [call] Word callback not configured, cancelling request');
            //     }
            reject(new Error('Word callback not configured'));
            // }
        });
    }
}<|MERGE_RESOLUTION|>--- conflicted
+++ resolved
@@ -202,12 +202,8 @@
         return state;
     }
 
-<<<<<<< HEAD
     async getAddress(address_n: Array<number>, coinInfo: BitcoinNetworkInfo, showOnTrezor: boolean): Promise<trezor.Address> {
-=======
-    async getAddress(address_n: Array<number>, coinInfo: CoinInfo, showOnTrezor: boolean): Promise<trezor.Address> {
         const scriptType: ?string = getScriptType(address_n);
->>>>>>> fe6404eb
         const response: Object = await this.typedCall('GetAddress', 'Address', {
             address_n,
             coin_name: coinInfo.name,
