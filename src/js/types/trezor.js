--- conflicted
+++ resolved
@@ -494,18 +494,6 @@
     bump_to: number,
 }
 
-<<<<<<< HEAD
-// Lisk types
-export type LiskAddress = {
-    address: string,
-}
-
-export type LiskPublicKey = {
-    public_key: string,
-}
-
-export type LiskMessageSignature = {
-=======
 // Cardano types
 export type CardanoAddress = {
     address: string,
@@ -541,12 +529,24 @@
 };
 
 export type CardanoMessageSignature = {
->>>>>>> 226c3c77
     public_key: string,
     signature: string,
-}
-
-<<<<<<< HEAD
+};
+
+// Lisk types
+export type LiskAddress = {
+    address: string,
+}
+
+export type LiskPublicKey = {
+    public_key: string,
+}
+
+export type LiskMessageSignature = {
+    public_key: string,
+    signature: string,
+};
+
 export type LiskAsset =
     { data: string } |
     { votes: Array<string> } |
@@ -572,7 +572,9 @@
 
 export type LiskSignedTx = {
     signature: string,
-=======
+}
+
+// Ripple types
 export type RippleAddress = {
     address: string,
 }
@@ -592,7 +594,6 @@
 export type RippleSignedTx = {
     signature: string,
     serialized_tx: string,
->>>>>>> 226c3c77
 }
 
 // GetAccountInfo response
