--- conflicted
+++ resolved
@@ -131,13 +131,10 @@
 
 import * as P from './params';
 import * as R from './response';
-<<<<<<< HEAD
 import * as CARDANO from './cardano';
-=======
 import * as RIPPLE from './ripple';
 import * as ETHEREUM from './ethereum';
 import * as NEM from './nem';
->>>>>>> 7e807eb2
 import * as STELLAR from './stellar';
 
 // export type UiResponseFn = (settings: UiResponse) => void;
