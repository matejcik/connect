/* @flow */

import type {
    TestCardanoGetAddressPayload,
    ExpectedCardanoGetAddressResponse,
} from 'flowtype/tests/cardano-get-address';

import type {
    TestCardanoSignMessagePayload,
    ExpectedCardanoSignMessageResponse,
} from 'flowtype/tests/cardano-sign-message';

import type {
    TestCardanoVerifyMessagePayload,
    ExpectedCardanoVerifyMessageResponse,
} from 'flowtype/tests/cardano-verify-message';

import type {
    TestCardanoSignTransactionPayload,
    ExpectedCardanoSignTransactionResponse,
} from 'flowtype/tests/cardano-sign-transaction';

import type {
    TestEthereumGetAddressPayload,
    ExpectedEthereumGetAddressResponse,
} from 'flowtype/tests/ethereum-get-address';

import type {
    TestCardanoGetPublicKeyPayload,
    ExpectedCardanoGetPublicKeyResponse,
} from 'flowtype/tests/cardano-get-public-key';

import type {
    TestEthereumSignMessagePayload,
    ExpectedEthereumSignMessageResponse,
} from 'flowtype/tests/ethereum-sign-message';

import type {
    TestEthereumSignTransactionPayload,
    ExpectedEthereumSignTransactionResponse,
} from 'flowtype/tests/ethereum-sign-transaction';

import type {
    TestGetAddressPayload,
    ExpectedGetAddressResponse,
} from 'flowtype/tests/get-address';

import type {
    TestGetPublicKeyPayload,
    ExpectedGetPublicKeyResponse,
} from 'flowtype/tests/get-public-key';

import type {
    TestNemGetAddressPayload,
    ExpectedNemGetAddressResponse,
} from 'flowtype/tests/nem-get-address';

import type {
    TestSignMessagePayload,
    ExpectedSignMessageResponse,
} from 'flowtype/tests/sign-message';

import type {
    TestSignTransactionPayload,
    ExpectedSignTransactionResponse,
} from 'flowtype/tests/sign-transaction';

import type {
    TestVerifyMessagePayload,
    ExpectedVerifyMessageResponse,
} from 'flowtype/tests/verify-message';

import type {
    TestGetAccountInfoPayload,
    ExpectedGetAccountInfoResponse,
} from 'flowtype/tests/get-account-info';

import type {
    TestNemSignTransactionPayload,
    ExpectedNemSignTransactionResponse,
} from 'flowtype/tests/nem-sign-transaction';

import type {
    TestPassphrasePayload,
    ExpectedPassphraseResponse,
} from 'flowtype/tests/passphrase';

<<<<<<< HEAD
=======
import type {
    TestRippleGetAddressPayload,
    ExpectedRippleGetAddressResponse,
} from 'flowtype/tests/ripple-get-address';

import type {
    TestRippleSignTransactionPayload,
    ExpectedRippleSignTransactionResponse,
} from 'flowtype/tests/ripple-sign-transaction';

>>>>>>> 7e807eb2
declare module 'flowtype/tests' {
    // declare export type GetAddressAvailableSubtests = 'btc' | 'ltc' | 'tbtc' | 'bch';
    // declare export type GetAddressSegwitAvailableSubtests = 'showSegwit';
    // declare export type SignMessageAvailableSubtests = 'sign' | 'signTestnet' | 'signBch' | 'signLong';
    // declare export type SignMessageSegwitAvailableSubtests = 'sign' | 'signLong';
    // declare export type SignTransactionAvailableSubtests =
    //     'oneOneFee'
    //     | 'oneTwoFee'
    //     | 'oneThreeFee'
    //     | 'twoTwo'
    //     | 'testnetOneTwoFee'
    //     | 'testnetFeeTooHigh'
    //     | 'lotsOfOutputs'
    //     | 'feeTooHigh'
    //     | 'notEnoughFunds'
    //     | 'spendCoinbase'
    //     | 'twoChanges'
    //     | 'p2sh'
    //     | 'changeOnMainChainAllowed';
    // declare export type SignTransactionSegwitAvailableSubtests = 'sendP2sh' | 'sendP2shChange' | 'sendMultisig1';
    // declare export type SignTransactionBgoldAvailableSubtests = 'change' | 'noChange' | 'p2sh' | 'p2shWitnessChange' | 'sendMultisig1';
    // declare export type SignTransactionBcashAvailableSubtests = 'change' | 'noChange' | 'oldAddr';
    // declare export type SignTransactionMultisigAvailableSubtests = 'twoOfThree' | 'fifteenOfFifteen' | 'missingPubkey';
    // declare export type SignTransactionMultisigChangeAvailableSubtests = 'externalExternal' | 'externalInternal' | 'internalExternal' | 'multisigExternalExternal';
    // declare export type VerifyMessageAvailableSubtests = 'verify' | 'verifyLong' | 'verifyTestnet' | 'verifyBcash' | 'verifyBitcoind';
    // declare export type VerifyMessageSegwitAvailableSubtests = 'verify' | 'verifyLong' | 'verifyTestnet';
    // declare export type VerifyMessageSegwitNativeAvailableSubtests = 'verify' | 'verifyLong' | 'verifyTestnet';
    // declare export type EthereumSignTransactionAvailableSubtests = 'knownErc20Token' | 'unknownErc20Token' | 'noData' | 'data' | 'message' | 'newContract' | 'sanityChecks' | 'noDataEip155' | 'dataEip155';
    // declare export type NemSignTransactionMosaicAvailableSubtests = 'supplyChange' | 'creation' | 'creationProperties' | 'creationLevy';
    // declare export type NemSignTransactionMultisigAvailableSubtests = 'aggregateModification' | 'multisig' | 'multisigSigner';
    // declare export type NemSignTransactionOthersAvailableSubtests = 'importanceTransfer' | 'provisionNamespace';
    // declare export type NemSignTransactionTransfersAvailableSubtests = 'simple' | 'xemAsMosaic' | 'unknownMosaic' | 'knownMosaic' | 'knownMosaicWithLevy' | 'multipleMosaics';
    // declare export type GetAccountInfoAvailableSubtests = 'firstAccount' | 'zeroBalance' | 'pathInvalid' | 'zeroBalance' | 'xpubInsteadOfPath';
    // declare export type PassphraseAvailableSubtests = 'correctPassphrase' | 'wrongPassphrase';

    declare type Subtest<T, R> = {
        testPayloads: Array<T>,
        expectedResponses: Array<R>,
        specName: string,
    };
    declare export type SubtestGetAddress = Subtest<TestGetAddressPayload, ExpectedGetAddressResponse>;
    declare export type SubtestSignMessage = Subtest<TestSignMessagePayload, ExpectedSignMessageResponse>;
    declare export type SubtestEthereumSignTransaction = Subtest<TestEthereumSignTransactionPayload, ExpectedEthereumSignTransactionResponse>;
    declare export type SubtestSignTransaction = Subtest<TestSignTransactionPayload, ExpectedSignTransactionResponse>;
    declare export type SubtestVerifyMessage = Subtest<TestVerifyMessagePayload, ExpectedVerifyMessageResponse>;
    declare export type SubtestGetAccountInfo = Subtest<TestGetAccountInfoPayload, ExpectedGetAccountInfoResponse>;
    declare export type SubtestNemSignTransaction = Subtest<TestNemSignTransactionPayload, ExpectedNemSignTransactionResponse>;
    declare export type SubtestPassphrase = Subtest<TestPassphrasePayload, ExpectedPassphraseResponse>;

    declare export type TestPayload =
        TestCardanoSignMessagePayload
        | TestCardanoVerifyMessagePayload
        | TestCardanoGetAddressPayload
        | TestCardanoGetPublicKeyPayload
        | TestCardanoSignTransactionPayload
        | TestEthereumGetAddressPayload
        | TestEthereumSignMessagePayload
        | TestEthereumSignTransactionPayload
        | TestGetAddressPayload
        | TestGetPublicKeyPayload
        | TestNemGetAddressPayload
        | TestSignMessagePayload
        | TestSignTransactionPayload
        | TestVerifyMessagePayload
        | TestGetAccountInfoPayload
        | TestNemSignTransactionPayload
        | TestPassphrasePayload
        | TestRippleGetAddressPayload
        | TestRippleSignTransactionPayload;
    declare export type ExpectedResponse =
        ExpectedCardanoSignMessageResponse
        | ExpectedCardanoVerifyMessageResponse
        | ExpectedCardanoGetAddressResponse
        | ExpectedCardanoGetPublicKeyResponse
        | ExpectedCardanoSignTransactionResponse
        | ExpectedEthereumGetAddressResponse
        | ExpectedEthereumSignMessageResponse
        | ExpectedEthereumSignTransactionResponse
        | ExpectedGetAddressResponse
        | ExpectedGetPublicKeyResponse
        | ExpectedNemGetAddressResponse
        | ExpectedSignMessageResponse
        | ExpectedSignTransactionResponse
        | ExpectedVerifyMessageResponse
        | ExpectedGetAccountInfoResponse
        | ExpectedNemSignTransactionResponse
        | ExpectedPassphraseResponse
        | ExpectedRippleGetAddressResponse
        | ExpectedRippleSignTransactionResponse;

    declare export type SubtestFunction = SubtestGetAddress
    | SubtestSignMessage
    | SubtestEthereumSignTransaction
    | SubtestSignTransaction
    | SubtestVerifyMessage
    | SubtestGetAccountInfo
    | SubtestNemSignTransaction
    | SubtestPassphrase;

    declare export type TestFunction = {
        testName: string,
        testPayloads?: Array<TestPayload>,
        expectedResponses?: Array<ExpectedResponse>,
        subtests?: { [k: string]: () => SubtestFunction },
    };

    declare export type AvailableTestFunctions = {
        getPublicKey(): TestFunction,
        getAddress(): TestFunction,
        getAddressSegwit(): TestFunction,
        signMessage(): TestFunction,
        signMessageSegwit(): TestFunction,
        signTransaction(): TestFunction,
        signTransactionSegwit(): TestFunction,
        signTransactionBgold(): TestFunction,
        signTransactionBcash(): TestFunction,
        signTransactionMultisig(): TestFunction,
        signTransactionMultisigChange(): TestFunction,
        verifyMessage(): TestFunction,
        verifyMessageSegwit(): TestFunction,
        verifyMessageSegwitNative(): TestFunction,
        ethereumGetAddress(): TestFunction,
        ethereumSignMessage(): TestFunction,
        ethereumSignTransaction(): TestFunction,
        ethereumVerifyMessage(): TestFunction,
        getAccountInfo(): TestFunction,
        nemGetAddress(): TestFunction,
        nemSignTransactionMosaic(): TestFunction,
        nemSignTransactionMultisig(): TestFunction,
        nemSignTransactionOthers(): TestFunction,
        nemSignTransactionTransfers(): TestFunction,
        passphrase(): TestFunction,
        rippleGetAddress(): TestFunction,
        rippleSignTransaction(): TestFunction,
    };
}<|MERGE_RESOLUTION|>--- conflicted
+++ resolved
@@ -85,8 +85,6 @@
     ExpectedPassphraseResponse,
 } from 'flowtype/tests/passphrase';
 
-<<<<<<< HEAD
-=======
 import type {
     TestRippleGetAddressPayload,
     ExpectedRippleGetAddressResponse,
@@ -97,7 +95,6 @@
     ExpectedRippleSignTransactionResponse,
 } from 'flowtype/tests/ripple-sign-transaction';
 
->>>>>>> 7e807eb2
 declare module 'flowtype/tests' {
     // declare export type GetAddressAvailableSubtests = 'btc' | 'ltc' | 'tbtc' | 'bch';
     // declare export type GetAddressSegwitAvailableSubtests = 'showSegwit';
