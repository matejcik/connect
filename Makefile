--- conflicted
+++ resolved
@@ -52,15 +52,9 @@
 # Build coin definitions
 coins:
 	# make submodules
-<<<<<<< HEAD
-	./submodules/trezor-common/tools/cointool.py dump -p -d connect -e icon -e cooldown -e github -e key -e maintainer -e uri_prefix -e version_group_id -e website -e links -o ./src/data/coins.json
-
-tokens:
-=======
 	./submodules/trezor-common/tools/cointool.py dump -p -d connect -e icon -e cooldown -e github -e key -e maintainer -e uri_prefix -e version_group_id -e website -e links -e duplicate -o ./src/data/coins.json
 
 eth-tokens:
->>>>>>> 0de7e041
 	./submodules/trezor-common/tools/cointool.py dump -p -I erc20 -f chain=eth -e chain -e chain_id -e ens_address -e key -e logo -e social -e support -e type -e website -e shortcut -o ./src/data/ethereumTokens.json
 
 .DEFAULT_GOAL:= default
