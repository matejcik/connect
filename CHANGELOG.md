<<<<<<< HEAD
# blockchain-link
__added__
- Added `TrezorConnect.rippleGetAccountInfo` method
- Added `TrezorConnect.blockchainGetFee` method
- Added `TrezorConnect.blockchainUnsubscribe` method
- Added `BlockchainEvent` (connect/error/block/notification)

__changed__
- Moved flowtype declarations from ./src/flowtype to ./src/js/types
- Refactor CoinInfo to 3 types: BitcoinNetworkInfo, EthereumNetworkInfo and MiscNetworkInfo

=======
# 7.0.0
__added__
- Added `TrezorConnect.manifest` method
- Added DebugLink (emulator) support: `TrezorConnect.debugLinkDecision` and `TrezorConnect.debugLinkGetState` methods
- Added `TrezorConnect.ethereumGetPublicKey` method (with fallback for older firmware)
- Added `TrezorConnect.loadDevice` method
- Added `Capricoin` support (with required changes in `hd-wallet` and `bitcoinjs-lib-zcash` libs)
- Added `firmwareRange` to every method (validation if device FW is in range: min_required_firmware - max_compatible_firmware declared in config.json)
- Added conditional protobuf messages (fallback for older FW)

__changed__
- Upgrade npm modules (babel@7)
- Changed `network` for `protocol_magic` in `TrezorConnect.cardanoSignTransaction` method

__fixed__
- ComposeTransaction: fees/legacy detection
- test with DebugLink device
>>>>>>> c2c5dfff

# 6.0.5
__changed__
- Delay for popup window
- Temporary disable webusb (chrome72 issue)

# 6.0.4
__added__
- Added `UI.ADDRESS_VALIDATION` event

__changed__
- `getAddress`, `cardanoGetAddress`, `ethereumGetAddress`, `liskGetAddress`, `nemGetAddress`, `rippleGetAddress`, `stellarGetAddress`, `tezosGetAddress` methods (allow to handle `UI.ADDRESS_VALIDATION` event)
- refactor `ButtonRequest_Address` view in popup: display address and copy to clipboard button
- extend `getAccountInfo` response (utxo, used addresses, unused addresses)
- export more flowtype declarations (CoinInfo, Accounts)

__fixed__
- `stellarSignTransaction` with multiple operations

# 6.0.3
__added__
- Added `TrezorConnect.tezosGetAddress` method
- Added `TrezorConnect.tezosGetPublicKey` method
- Added `TrezorConnect.tezosSignTransaction` method
- Added `TrezorConnect.dispose` method
- Added `TrezorConnect.cancel` method
- Added new firmware releases
- Added new bridge releases

__changed__
- Whitelist `trusted` mode for instances hosted locally
- Send correct `script_type` in `GetPublicKey` message

__fixed__
- Stellar signTransaction amount validation
- Stellar signer field validation ("StellarSetOptionsOp" operation in "stellarSignTransaction" method)
- Firmware (model) not supported popup screen

# 6.0.2
__added__
- Added `TrezorConnect.wipeDevice` method
- Added `TrezorConnect.resetDevice` method
- Calling method on device with seedless setup is disabled by default

__changed__
- Post message to window.parent instead of window.top
- Authenticating device using BTC testnet path instead of dummy m/1/0/0

# 6.0.1
__fixed__
- WRONG_PREVIOUS_SESSION race condition when switching between tabs and acquiring device
- removed unnecessary console.logs and build scripts
- Docker build for npm

__changed__
- Renamed directory "dist" to "build"

# 6.0.0
__added__
- Added `TrezorConnect.pushTransaction` method with ethereum blockbook support
- Added `TrezorConnect.ethereumGetAccountInfo` method
- Added `TrezorConnect.blockchainSubscribe` method
- Added `TrezorConnect.blockchainDisconnect` method
- Added `BLOCKCHAIN` events
- Added `./data/bridge/releases.json`
- Added bridge release info in TRANSPORT.START and TRANSPORT.ERROR event

__fixed__
- TRANSPORT.ERROR event when computer goes to sleep
- unexpectedDeviceMode immediately rejects call in trusted mode

__changed__
- coins.json merged as one file (removed data/ethereumNetworks.json)
- License to T-RSL

# 5.0.34
__fixed__
- Unicode character in regexp, (https://github.com/trezor/connect/pull/229)

# 5.0.33
__fixed__
- `TrezorConnect.ethereumSignMessage` and `TrezorConnect.ethereumVerifyMessage` methods with "hex" parameter
- flowtype for `TrezorConnect.cardanoGetPublicKey` in `TrezorConnect.cardanoSignTransaction` methods

# 5.0.32
__added__
- Added `TrezorConnect.cardanoGetPublicKey` method
- Ability to sign hexed ethereum message
- `network` parameter to `TrezorConnect.cardanoSignTransaction` method

__fixed__
- TRANSPORT.ERROR event when computer goes to sleep
- finding backend by name instead of urls
- proper FW version for Lisk and Stellar

__removed__
- Removed `TrezorConnect.cardanoSignMessage` method
- Removed `TrezorConnect.cardanoVerifyMessage` method

# 5.0.31
__added__
- Support for Cardano
- Support for Ripple
- Support for Lisk
- Exception for not supported firmware when value for "trezor1" or "trezor2" inside coins.json is not set
- Disable customMessage method for devices with official firmware
- Added new field in `TrezorConnect.signEthereumTransaction` for `Wanchain`

__changed__
- Separate "getPublicKey" and "getAddress" methods for all coins

__fixed__
- Device state verification while using multiple instances with the same passphrase
- ConnectSettings sensitive settings verification in DataManager
- removed package-lock.json from repository

# 5.0.30
__added__
- Added 'send-max' and 'opreturn' output types to `TrezorConnect.composeTransaction`

__fixed__
- Handle popup close event while waiting for iframe handshake
- Removed ledgerVersion (protocol_version) from StellarSignTransaction method
- One time permissions stored in session in application variable
- `TrezorConnect.ethereumSignTransaction` recompute "v" value if Trezor returns value in range [0,1]
- Webextensions: Handling if popup is called from "normal" window or extension popup
- ConnectSetting default domain

# 5.0.29
__fixed__
- Fixed flowtype for TrezorConnect methods (bundled methods return bundled results)
- Fixed renderWebUSBButton method
- Removed "babel-polyfill" from npm and export unminified script https://connect.trezor.io/5/trezor-connect.js
- Added https://connect.trezor.io/5/trezor-connect.min.js to export with bundled "babel-polyfill"
- Web extensions: open popup tab next to currently used tab

# 5.0.28
__added__
- Added support for WebExtensions (Chrome/Firefox)
- Added host icon for whitelisted domains

__fixed__
- Fixed passphrase input type (revert to password type)
- Fixed popup and iframe timeout handling

# 5.0.27
__fixed__
- Fixed handling not initialized iframe
- Fixed iframe ad-blocker handling
- Fixed popup views

__changed__
- Popup as new tab

# 5.0.26
__added__
- Added support for Dogecoin and Vertcoin

__fixed__
- Fixed handling not initialized device
- SignTransaction: amount as string
- Handle origin of file://

__changed__
- Default url in connect

# 5.0.25
__added__
- Added documentation

__fixed__
- filter UI events for popup and trusted apps
- Fixed `TrezorConnect.signMessage` and `TrezorConnect.verifyMessage` signature to base64 format

__changed__
- Changed constants prefix from "__" to "-"

# 5.0.24
__fixed__
- removed popup delay if lazy loading
- validation of device state if method is using emptyPassphrase
- retyped Device, distinguished by "type" field
- eslint fixes

# 5.0.23
__fixed__
- npm package dependencies
- Unsupported browser (IE)

# 5.0.21
__added__
- Added `TrezorConnect.pushTransaction` method
- Added bundle parameters in `TrezorConnect.cipherKeyValue` method
- Added bundle parameters in `TrezorConnect.getPublicKey` method
- Added bundle parameters in `TrezorConnect.getAddress` method
- Added bundle parameters in `TrezorConnect.ethereumGetAddress` method
- Added bundle parameters in `TrezorConnect.nemGetAddress` method
- Added bundle parameters in `TrezorConnect.stellarGetAddress` method
- Added type conversion from stellar-sdk to protobuf in `TrezorConnect.stellarSignTransaction` method
- Popup warning with outdated firmware and outdated bridge
- Tests with emulator
- Added '@babel/runtime' to package dependency

__fixed__
- Fixed device authentication and popup open delay
- Minor fixes in popup view
- Ethereum methods accepts values with '0x' prefix
- Ethereum methods returns checksummed addresses (with different checksum typ for RSK network)
- Ethereum methods returns values prefixed with '0x'

# 5.0.20
__added__
- Added firmware check against CoinInfo.support values
- Added outdate firmware warning in popup

__fixed__
- Fixed `TrezorConnect.requestLogin` parameters
- Fixed race condition in UI.REQUEST_CONFIRMATION
- Fixed popup.html buttons click


# 5.0.18
__added__
- Added iframe lazy loading

__fixed__
- Build script for npm module
- Ultimate flow type
- Reorganized files and imports
- Minor fixes in code

# 5.0.17
__added__
- Added `TrezorConnect.getAccountInfo` method
- Added `TrezorConnect.signTransaction` method
- Added `TrezorConnect.composeTransaction` method
- Added `TrezorConnect.signMessage` method
- Added `TrezorConnect.verifyMessage` method
- Added `TrezorConnect.getAddress` method
- Added `TrezorConnect.requestLogin` method
- Added cashaddr support for BCH
- Added documentation

__fixed__
- Fixed `TrezorConnect.customMessage` logic and security
- Fixed `TrezorConnect.stellarSignTransaction` parameters compatible with "js-stellar-base"
- Fixed flowtype declarations for all methods. Params and responses

__removed__
- Removed unnecessary settings from ConnectSettings
- Removed unused methods from TrezorConnect

# 5.0.16
__added__
- Added `TrezorConnect.stellarSignTransaction` method

__changed__
- Changed `TrezorConnect.ethereumSignTransaction` parameters

__removed__
- Removed type and event fields from RESPONSE

# 5.0.15
__fixed__
- Library exports

# 5.0.14
__added__
- Added `TrezorConnect.nemGetAddress` method
- Added `TrezorConnect.nemSignTransaction` method
- Added `TrezorConnect.stellarGetAddress` method
- Added `TrezorConnect.customMessage` method

__fixed__
- Fixed flowtype


# 5.0.13
__added__
- Added messages from json instead of config_signed.bin
- Added popup.html UI/css
- Karma + Jasmine tests

__removed__
- Removed support for Bridge v1 and chrome extension


# 5.0.10
From this version trezor-connect is used by Trezor Password Manager<|MERGE_RESOLUTION|>--- conflicted
+++ resolved
@@ -1,4 +1,3 @@
-<<<<<<< HEAD
 # blockchain-link
 __added__
 - Added `TrezorConnect.rippleGetAccountInfo` method
@@ -10,7 +9,6 @@
 - Moved flowtype declarations from ./src/flowtype to ./src/js/types
 - Refactor CoinInfo to 3 types: BitcoinNetworkInfo, EthereumNetworkInfo and MiscNetworkInfo
 
-=======
 # 7.0.0
 __added__
 - Added `TrezorConnect.manifest` method
@@ -28,7 +26,6 @@
 __fixed__
 - ComposeTransaction: fees/legacy detection
 - test with DebugLink device
->>>>>>> c2c5dfff
 
 # 6.0.5
 __changed__
